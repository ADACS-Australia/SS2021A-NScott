--- conflicted
+++ resolved
@@ -2260,7 +2260,7 @@
         # star in each field.
         groups = self.group_files_by(('date', 'field_id', 'ccd'),
                                      ndf_class='MFOBJECT', do_not_use=False,
-                                     ccd='ccd_1',name='main',
+                                     ccd='ccd_1',
                                      spectrophotometric=False, **kwargs)
 
         for fits_list in groups.values():
@@ -2290,11 +2290,7 @@
             # frame by frame basis, or by field.
             for index, path1 in enumerate(path_list):
                 path2 = path_list2[index]
-<<<<<<< HEAD
-                fluxcal2.apply_secondary_tf(path1,path2,path_out,path_out2,use_av_tf_sec=use_av_tf_sec)
-=======
                 fluxcal2.apply_secondary_tf(path1,path2,path_out,path_out2,use_av_tf_sec=use_av_tf_sec,force=force)
->>>>>>> 542aaefb
         
         # possibly set some QC stuff here...?
 

--- conflicted
+++ resolved
@@ -5,11 +5,7 @@
 import re
 import subprocess
 from contextlib import contextmanager
-<<<<<<< HEAD
-from itertools import defaultdict
-=======
 from collections import defaultdict, deque
->>>>>>> 48b5e7fa
 
 import astropy.coordinates as coord
 from astropy import units
@@ -79,14 +75,12 @@
     >>> mngr = sami.manager.Manager('130305_130317')
 
     It will search through the subdirectories and restore its previous
-<<<<<<< HEAD
     state. By default it will restore previously-assigned object names that
     were stored in the headers. To re-assign all names:
 
     >>> mngr = sami.manager.Manager('data_directory', trust_header=False)
-=======
-    state. As before, set the 'fast' keyword if you want quick-look reductions.
->>>>>>> 48b5e7fa
+
+    As before, set the 'fast' keyword if you want quick-look reductions.
 
     Importing data
     ==============
@@ -295,21 +289,6 @@
                                      trust_header=trust_header,
                                      copy_files=copy_files,
                                      move_files=move_files)
-<<<<<<< HEAD
-        raw_path = os.path.join(self.root, 'raw')
-        for dirname, subdirname_list, filename_list in os.walk(raw_path):
-            for filename in filename_list:
-                if self.file_filter_raw(filename):
-                    try:
-                        self.import_file(
-                            dirname, filename,
-                            trust_header=True, copy_files=copy_files,
-                            move_files=move_files)
-                    except Exception:
-                        print 'Error importing file:', \
-                            os.path.join(dirname, filename)
-=======
->>>>>>> 48b5e7fa
         return
 
     def file_filter(self, filename):
@@ -706,12 +685,6 @@
         # Reduce them in reverse order of exposure time, to ensure the best
         # possible throughput measurements are always available
         key = lambda fits: fits.exposure
-<<<<<<< HEAD
-        for fits in sorted(self.files(ndf_class='MFOBJECT', do_not_use=False, 
-                                      **kwargs),
-                           key=key, reverse=True):
-            self.reduce_file(fits, overwrite)
-=======
         file_iterable = sorted(self.files(ndf_class='MFOBJECT',
                                           do_not_use=False, **kwargs),
                                key=key, reverse=True)
@@ -732,7 +705,6 @@
                     check_filename = fits.reduced_filename
                 extra_check_dict[fits.reduced_dir].append(check_filename)
         self.check_list.extend(extra_check_dict.items())
->>>>>>> 48b5e7fa
         return
 
     def cube(self, overwrite=False, **kwargs):

--- conflicted
+++ resolved
@@ -1,4 +1,3 @@
-<<<<<<< HEAD
 import pylab as py
 import numpy as np
 import scipy as sp
@@ -542,681 +541,4 @@
         output_frac_map=overlap_map/1.0 # divided by area of ind. sq. (output) pixel.
 
         return input_frac_map, output_frac_map
-=======
-import pylab as py
-import numpy as np
-import scipy as sp
-
-import astropy.io.fits as pf
-import astropy.wcs as pw
-
-import itertools
-import os
-
-# Cross-correlation function from scipy.signal (slow)
-from scipy.signal import correlate
-
-# Stats functions from scipy
-from scipy.stats import stats
-
-# Utils code.
-from .. import utils
-from .. import samifitting as fitting
-
-# importing everything defined in the config file
-from ..config import *
-
-"""
-This module covers functions required to create cubes from a dithered set of RSS frames.
-
-USAGE:
-The relevant function is dithered_cube_from_rss. It has the following inputs:
-
-inlist: A text file with a list of RSS frames (one per line, typically a dither set) for which to make cubes.
-sample_size: Size of the output pixel (defaults to 0.5 arcseconds).
-objects: Which objects to make cubes for. Default is all objects, or provide a list of strings.
-plot: Make plots? Defaults to True.
-write: Write FITS files of the resulting data cubes? Defaults to False.
-
-Example call 1:
-
-dithered_cube_from_rss('all_rss_files.list', write=True)
-
-will make cubes for all objects with the default output pixel size and writes the files to disk.
-
-Example call 2:
-
-dithered_cube_from_rss('all_rss_files.list', sample_size=0.8, write=True)
-
-Varies the sample size from above.
-
-"""
-
-HG_CHANGESET = utils.hg_changeset(__file__)
-
-
-def get_object_names(infile):
-    """Get the object names observed in the file infile."""
-
-    # Open up the file and pull out list of observed objects.
-    table=pf.open(infile)[2].data
-    names=table.field('NAME')
-
-    # Find the set of unique values in names
-    names_unique=list(set(names))
-
-    # Pick out the object names, rejecting SKY and empty strings
-    object_names_unique = [s for s in names_unique if s.startswith('SKY')==False and len(s)>0]
-
-    return object_names_unique
-
-def get_probe(infile, object_name, verbose=True):
-    """ This should read in the RSS files and return the probe number the object was observed in"""
-
-    # First find the IFU the object was returned in
-    hdulist=pf.open(infile)
-    fibre_table=hdulist['FIBRES_IFU'].data
-    
-    mask_name=fibre_table.field('NAME')==object_name
-
-    table_short=fibre_table[mask_name]
-
-    # Now find the ifu the galaxy was observed with in this file
-    ifu_array=table_short.field('PROBENUM')
-
-    # The ifu
-    ifu=ifu_array[0]
-
-    if verbose==True:
-        print "Object", object_name, "was observed in IFU", ifu, "in file", infile
-
-    hdulist.close()
-
-    # Return the probe number
-    return ifu
-
-def dithered_cube_from_rss(inlist, sample_size=0.5, objects='all', plot=True, write=False):
-    """A wrapper to make a cube from reduced RSS files. Only input files that go together - ie have the same objects."""
-
-    # Set a few numpy printing to terminal things
-    np.seterr(divide='ignore', invalid='ignore') # don't print division or invalid warnings.
-    np.set_printoptions(linewidth=120) # can also use to set precision of numbers printed to screen
-
-    # Read in the list of all the RSS files input by the user.
-    files=[]
-    for line in open(inlist):
-        cols=line.split(' ')
-        cols[0]=str.strip(cols[0])
-
-        files.append(np.str(cols[0]))
-
-    #N=len(files)
-
-    # For first files get the names of galaxies observed - assuming these are the same in all RSS files.
-    if objects=='all':
-        object_names=get_object_names(files[0])
-    else:
-        object_names=objects
-        
-    print "--------------------------------------------------------------"
-    print "The following objects will be cubed:"
-    print
-
-    for name in object_names:
-        print name
-
-    print "--------------------------------------------------------------"
-
-    # When resampling need to know the size of the grid in square output pixels
-    size_of_grid=60 # should prob calculate this somehow??
-
-    # Create an instance of fibre_overlap_map for use later to create individual overlap maps for each fibre.
-    # The attributes of this instance don't change from ifu to ifu.
-    overlap_maps=fibre_overlap_map(sample_size, size_of_grid)
-
-    # For each ifu find the centroid etc.
-    for name in object_names:
-
-        print
-        print "--------------------------------------------------------------"
-        print "Starting with object:", name
-
-        # Pull out the data for the galaxy in question.
-        
-        if plot==True:
-            # Make a figure to plot the images and fits to galaxy position.
-            f1=py.figure()
-    
-            if len(files)==1:
-                r=1
-                c=1
-            elif len(files)==2:
-                r=1
-                c=2
-            elif len(files)==3:
-                r=1
-                c=3
-            elif len(files)==4:
-                r=2
-                c=2
-            elif len(files)>3 and len(files)<=6:
-                r=2
-                c=3
-            elif len(files)>6 and len(files)<=9:
-                r=3
-                c=3
-            elif len(files)>9 and len(files)<=12:
-                r=4
-                c=3
-            elif len(files)>12 and len(files)<=16:
-                r=4
-                c=4
-
-        # Empty lists for positions and data. Could be arrays, might be faster? Should test...
-        xfibre_all=[]
-        yfibre_all=[]
-        data_all=[]
-        var_all=[]
-
-        ifus_all=[]
-
-        # Read in data for each file
-        for j in xrange(len(files)):
-
-            # Get the data.
-            galaxy_data=utils.IFU(files[j], name, flag_name=True)
-            
-            # Smooth the spectra and median.
-            data_smoothed=np.zeros_like(galaxy_data.data)
-            for p in xrange(np.shape(galaxy_data.data)[0]):
-                data_smoothed[p,:]=utils.smooth(galaxy_data.data[p,:], 10) #default hanning
-
-            # Collapse the smoothed data over a large wavelength range to get continuum data
-            data_med=stats.nanmedian(data_smoothed[:,300:1800], axis=1)
-
-            # Pick out only good fibres (i.e. those allocated as P)
-            goodfibres=np.where(galaxy_data.fib_type=='P')
-            x_good=galaxy_data.x_microns[goodfibres]
-            y_good=galaxy_data.y_microns[goodfibres]
-            data_good=data_med[goodfibres]
-        
-            # First try to get rid of the bias laval in the data, by subtracting a median
-            data_bias=np.median(data_good)
-            if data_bias<0.0:
-                data_good=data_good-data_bias
-                
-            # Mask out any "cold" spaxels - defined as negative, due to poor throughtput calibration from CR taking out 5577.
-            msk_notcold=np.where(data_good>0.0)
-        
-            # Apply the mask to x,y,data
-            x_good=x_good[msk_notcold]
-            y_good=y_good[msk_notcold]
-            data_good=data_good[msk_notcold]
-
-            # Fit parameter estimates from a crude centre of mass
-            com_distr=utils.comxyz(x_good,y_good,data_good)
-    
-            # First guess sigma
-            sigx=100.0
-        
-            # Peak height guess could be closest fibre to com position.
-            dist=(x_good-com_distr[0])**2+(y_good-com_distr[1])**2 # distance between com and all fibres.
-        
-            # First guess Gaussian parameters.
-            p0=[data_good[np.sum(np.where(dist==np.min(dist)))], com_distr[0], com_distr[1], sigx, sigx, 45.0, 0.0]
-   
-            gf1=fitting.TwoDGaussFitter(p0, x_good, y_good, data_good)
-            gf1.fit()
-            
-            if plot==True:
-                
-                # Plot the data (scatter plot).
-                ax=f1.add_subplot(r,c,j+1)
-                scatterplot=ax.scatter(x_good,y_good,s=24,c=data_good)
-        
-                x0=np.median(galaxy_data.x_microns)-24*overlap_maps.dx
-                y0=np.median(galaxy_data.y_microns)-24*overlap_maps.dx
-        
-                xlin=x0+overlap_maps.dx*np.arange(50)
-                ylin=y0+overlap_maps.dx*np.arange(50)
-                
-                # Reconstruct the model.
-                model=np.zeros((len(xlin), len(ylin))) # 2d Gaussian
-                
-                # Reconstruct the Gaussian fit.
-                for ii in xrange(len(xlin)):
-                    x_val=xlin[ii]
-                    for jj in xrange(len(ylin)):
-                        y_val=ylin[jj]
-                        model[ii,jj]=gf1.fitfunc(gf1.p, x_val, y_val)
-
-                con=ax.contour(xlin, ylin, np.transpose(model), cmap=py.cm.winter)
-
-                # Get rid of the tick labels.
-                py.setp(ax.get_xticklabels(), visible=False)
-                py.setp(ax.get_yticklabels(), visible=False)
-
-            # Adjust the micron positions of the fibres - for use in making final cubes.
-            xm=galaxy_data.x_microns-gf1.p[1]
-            ym=galaxy_data.y_microns-gf1.p[2]
-    
-            xfibre_all.append(xm)
-            yfibre_all.append(ym)
-
-            data_all.append(galaxy_data.data)
-            var_all.append(galaxy_data.var)
-
-            ifus_all.append(galaxy_data.ifu)
-
-        if plot==True:
-            f1.suptitle(name)
-            f1.subplots_adjust(wspace=0.0)
-
-        print ifus_all
-
-        xfibre_all=np.asanyarray(xfibre_all)
-        yfibre_all=np.asanyarray(yfibre_all)
-        data_all=np.asanyarray(data_all)
-        var_all=np.asanyarray(var_all)
-
-        ifus_all=np.asanyarray(ifus_all)
-
-        print "Data shape", np.shape(data_all)
-
-        # Use data_all to find a bad pixel mask per IFU
-        badpix_all=np.copy(data_all)
-        badpix_all_final=np.zeros_like(badpix_all)
-
-        # Now, find what the discrete IFUs used were
-        ifus_used=list(set(ifus_all))
-        
-        k0=0
-        k1=0
-        for j in xrange(len(ifus_used)):
-
-            ifu_single=ifus_used[j]
-            #print str(ifu_single)
-            
-            msk_ifu_single=np.where(ifus_all==ifu_single)
-            #print np.shape(msk_ifu_single)[1]
-            
-            
-            k1=k0+(np.shape(msk_ifu_single)[1])
-            #print k0, k1
-
-            # Note badpix_all and ifu_all are in the same order.
-            badpix_ifu_single=np.squeeze(badpix_all[msk_ifu_single,:,:])
-            badpix_ifu_single_med=stats.nanmedian(badpix_ifu_single, axis=0)
-
-            # Replicate this y times where y is the number of frames the galaxy was observed in this ifu.
-            badpix_ifu_final=np.tile(badpix_ifu_single_med, (np.shape(msk_ifu_single)[1],1,1))
-
-            # Put the replicated array into the final array.
-            badpix_all_final[k0:k1,:,:]=badpix_ifu_final
-
-            k0=k1
-
-        # Convert the bad pixel mask into ones and zeros.
-        badpix_all_final[np.where(np.isfinite(badpix_all_final))]=1.0
-        badpix_all_final[np.where(np.isnan(badpix_all_final))]=0.0
-
-        ## # test only
-        ## test=np.reshape(badpix_all_final, (np.shape(badpix_all_final)[0]*np.shape(badpix_all_final)[1], np.shape(badpix_all_final)[2]))
-        ## print np.shape(test)
-        ## f2=py.figure()
-
-        ## ax2=f2.add_subplot(111)
-        ## im2=ax2.imshow(test, origin='lower', interpolation='nearest')
-        
-        # Reshape the arrays
-        xfibre_all=np.reshape(xfibre_all,(np.shape(xfibre_all)[0]*np.shape(xfibre_all)[1]))
-        yfibre_all=np.reshape(yfibre_all,(np.shape(yfibre_all)[0]*np.shape(yfibre_all)[1]))
-        data_all=np.reshape(data_all,(np.shape(data_all)[0]*np.shape(data_all)[1], np.shape(data_all)[2]))
-        var_all=np.reshape(var_all,(np.shape(var_all)[0]*np.shape(var_all)[1], np.shape(var_all)[2]))
-
-        badpix_all_final=np.reshape(badpix_all_final,(np.shape(badpix_all_final)[0]*np.shape(badpix_all_final)[1],
-                                                      np.shape(badpix_all_final)[2]))
-        
-        # Empty array for all overlap maps - i.e. need one for each fibre!
-        overlap_array=np.zeros((size_of_grid, size_of_grid, np.shape(xfibre_all)[0]))
-        output_frac_array=np.zeros((size_of_grid, size_of_grid, np.shape(xfibre_all)[0]))
-
-        #print "Galaxy is", name
-        
-        # Now feed all x,y values to the overlap_maps class instance.
-        for p in xrange(len(xfibre_all)):
-            xfib=xfibre_all[p]
-            yfib=yfibre_all[p]
-
-            # Feed the x and y fibre positions to the overlap_maps instance.
-            input_frac_map_fib, output_frac_map_fib=overlap_maps.create_overlap_map(xfib, yfib)
-
-            # These lines are ONLY for debugging. The plotting and overwriting is very slow! 
-            #py.imshow(input_frac_map_fib, origin='lower', interpolation='nearest')
-            #py.draw()
-
-            input_frac_map_fib[np.where(input_frac_map_fib==0)]=np.nan
-            output_frac_map_fib[np.where(output_frac_map_fib==0)]=np.nan
-
-            overlap_array[:,:,p]=input_frac_map_fib
-            output_frac_array[:,:,p]=output_frac_map_fib
-
-            #del(input_frac_map_fib)
-            #del(output_frac_map_fib)
-            #print test.fib_area_pix
-
-        # Create the final weight map. This is the same for each wavelength slice
-        weight_map_final=np.nansum(output_frac_array, axis=2)
-        #py.imshow(weight_map_final, interpolation='nearest', origin='lower')
-        
-        # Create a weight cube - for now containing the same weight map at each wavelength as positions of fibres
-        # do not vary with wavelength. This will change when we are accounting for DAR.
-        weight_cube=np.zeros((size_of_grid, size_of_grid, np.shape(data_all)[1]))
-        #weightcube=weightcube*weight_map_final
-
-        # Now create a new array to hold the final data cube and build it slice by slice
-        flux_cube=np.zeros((size_of_grid, size_of_grid, np.shape(data_all)[1]))
-        var_cube=np.zeros((size_of_grid, size_of_grid, np.shape(data_all)[1]))
-
-        # Array to hold mosaiced bad pixel cube
-        badpix_cube=np.zeros((size_of_grid, size_of_grid, np.shape(data_all)[1]))
-        
-        for l in xrange(np.shape(data_all)[1]):
-
-            data_single_slice=data_all[:,l]
-            var_single_slice=var_all[:,l]
-            badpix_single_slice=badpix_all_final[:,l]
-            #print np.shape(data_single_slice), np.shape(badpix_single_slice)
-            
-            #print np.shape(data_slice), np.shape(overlap_array)
-
-            data_slice_array=overlap_array*data_single_slice
-            var_slice_array=(overlap_array*overlap_array)*var_single_slice
-            badpix_slice_array=overlap_array*badpix_single_slice
-            #print np.shape(slices_array)
-
-            data_slice_final=np.nansum(data_slice_array, axis=2)
-            var_slice_final=np.nansum(var_slice_array, axis=2)
-            badpix_slice_final=np.nansum(badpix_slice_array, axis=2)
-            
-            flux_cube[:,:,l]=data_slice_final
-            var_cube[:,:,l]=var_slice_final
-            weight_cube[:,:,l]=weight_map_final
-            badpix_cube[:,:,l]=badpix_slice_final
-
-        # badpix_cube is still not quite what I want, want to normalise each spectrum separately to get an idea of
-        # where bad columns are spectrally for each spaxel.
-
-        for mm in xrange(np.shape(badpix_cube)[0]):
-            for nn in xrange(np.shape(badpix_cube)[1]):
-                badpix_spectrum=badpix_cube[mm,nn,:]
-
-                if np.isnan(np.nansum(badpix_spectrum)):
-                    pass
-                else:
-                    badpix_spectrum_max=np.nanmax(badpix_spectrum)
-                    badpix_spectrum_norm=badpix_spectrum/badpix_spectrum_max
-
-                    badpix_cube[mm,nn,:]=badpix_spectrum_norm
-
-        # Mask the bad columns
-        msk_badcols=np.where(badpix_cube!=1.0)
-        badpix_cube[msk_badcols]=np.nan
-
-        flux_cube=flux_cube*badpix_cube/weight_cube # flux cube scaling by weight map
-        image=stats.nanmedian(flux_cube, axis=2)
-
-        var_cube=var_cube*badpix_cube/(weight_cube*weight_cube) # variance cube scaling by weight map
-
-        #py.imshow(image, interpolation='nearest', origin='lower')
-
-        #Write the bad pixel cube
-        hdu1=pf.PrimaryHDU(np.transpose(badpix_cube, (2,0,1)))
-
-        # Put individual HDUs into a HDU list
-        hdulist=pf.HDUList([hdu1])
-        
-        #hdulist.writeto('TEST_2_badpix.fits')
-
-        if write==True:
-            # NOTE - At this point we will want to generate accurate WCS information and create a proper header.
-            # This could proceed several ways, depending on what the WCS coders want from us and what we want back.
-            # Need to liase.
-
-            # For now create a rudimentary WCS with at least the correct wavelength scale.
-
-            # First get some info from one of the headers.
-            list1=pf.open(files[0])
-            hdr=list1[0].header
-
-            grating=hdr['GRATID']
-
-            if grating=='580V':
-                print "Files are blue."
-                arm='blue'
-                
-            elif grating=='1000R':
-                print "Files are red."
-                arm='red'
-                
-            else:
-                print "I've no idea what grating you used, you crazy person!"
-                arm='unknown'
-
-            # Create the wcs.
-            wcs_new=pw.WCS(naxis=3)
-            wcs_new.wcs.crpix = [1, 1, hdr['CRPIX1']]
-            wcs_new.wcs.cdelt = np.array([1, 1, hdr['CDELT1']])
-            wcs_new.wcs.crval = [1, 1, hdr['CRVAL1']]
-            wcs_new.wcs.ctype = ["PIXEL", "PIXEL", hdr['CTYPE1']]
-            wcs_new.wcs.equinox = 2000
-            
-            # Create a header
-            hdr_new=wcs_new.to_header()
-            
-            # Add the name to the header
-            hdr_new.update('NAME', name, 'Object ID')
-
-            # Add the mercurial changeset ID to the header
-            hdr_new.update('HGCUBING', HG_CHANGESET, 'Hg changeset ID for cubing code')
-
-            # Put the RSS files into the header
-            for num in xrange(len(files)):
-                #print files[num]
-                rss_key='HIERARCH RSS_FILE '+str(num+1)
-                rss_string='Input RSS file '+str(num+1)
-                hdr_new.update(rss_key, os.path.basename(files[num]), rss_string)
-            
-            # Create HDUs for each cube - note headers generated automatically for now.
-            # Note - there is a 90-degree rotation in the cube, which I can't track down. I'm rolling the axes before
-            # writing the FITS files to compensate.
-            hdu1=pf.PrimaryHDU(np.transpose(flux_cube, (2,0,1)), hdr_new)
-            hdu2=pf.ImageHDU(np.transpose(var_cube, (2,0,1)), name='VARIANCE')
-            hdu3=pf.ImageHDU(np.transpose(weight_cube, (2,0,1)), name='WEIGHT')
-                
-            # Put individual HDUs into a HDU list
-            hdulist=pf.HDUList([hdu1,hdu2,hdu3])
-        
-            # Write to FITS file.
-            outfile_name=str(name)+'_'+str(arm)+'_'+str(len(files))+'.fits'
-            print "Writing", outfile_name
-            "--------------------------------------------------------------"
-            hdulist.writeto(outfile_name)
-
-            # Close the open file
-            list1.close()
-
-def _plotcentroids(inlist, probe):
-    """A test of the new samifitting code."""
-
-    f1=py.figure()
-    
-    # The list of all the RSS files input by the user.
-    files=[]
-    for line in open(inlist):
-        cols=line.split(' ')
-        cols[0]=str.strip(cols[0])
-
-        files.append(np.str(cols[0]))
-
-    N=len(files)
-    r=3.0
-    c=np.ceil(N/r)
-
-    # Read in data for each file
-    for j in xrange(len(files)):
-
-        # Pick out data for that particular file.
-        probe_properties=utils.IFU(files[j],probe)
-        #xm,ym,xpos,ypos,data,var,num,fib_type,P,name=utils_IV.IFU_pick(files[j], ifu)
-        
-        # Collapse the data over a large wavelength range to get continuum data
-        # Smooth the spectra and median.
-        data_smoothed=np.zeros_like(probe_properties.data)
-        for p in xrange(np.shape(probe_properties.data)[0]):
-            data_smoothed[p,:]=utils.smooth(probe_properties.data[p,:], 10) #default hanning
-            
-            data_med=stats.nanmedian(data_smoothed[:,300:1800], axis=1)
-            
-        # Pick out only good fibres (i.e. those allocated as P)
-        goodfibres=np.where(probe_properties.fib_type=='P')
-        x_good=probe_properties.x_microns[goodfibres]
-        y_good=probe_properties.y_microns[goodfibres]
-        data_good=data_med[goodfibres]
-        
-        # First try to get rid of the bias laval in the data, by subtracting a median
-        data_bias=np.median(data_good)
-        if data_bias<0.0:
-            # print data_bias
-            data_good=data_good-data_bias
-            
-        # Mask out any "cold" spaxels - defined as negative, due to poor throughtput calibration from CR taking out 5577.
-        msk_notcold=np.where(data_good>0.0)
-        
-        # Apply the mask to x,y,data
-        x_good=x_good[msk_notcold]
-        y_good=y_good[msk_notcold]
-        data_good=data_good[msk_notcold]
-        
-        # Find the centroid for the file - using micron positions and smoothed, median collapsed data.
-        # Returned fitted_params in format [peak_flux, x_position, y_position, x_sigma, y_sigma, angle, offset]
-
-        # Fit parameter estimates from a crude centre of mass
-        com_distr=utils.comxyz(x_good,y_good,data_good) #-data_bias)
-    
-        # First guess sigma
-        sigx=100.0
-        
-        # Peak height guess could be closest fibre to com position.
-        dist=(x_good-com_distr[0])**2+(y_good-com_distr[1])**2 # distance between com and all fibres.
-        
-        # First guess Gaussian parameters.
-        p0=[data_good[np.sum(np.where(dist==np.min(dist)))], com_distr[0], com_distr[1], sigx, sigx, 45.0, 0.0]
-   
-        gf1=fitting.TwoDGaussFitter(p0, x_good, y_good, data_good)
-        gf1.fit()
-
-        p_out=gf1.p
-        print p0
-        print p_out
-    
-        #params_guess, gfit=find_centroid(x_good,y_good,data_good)
-        
-        # Make two figures.
-        ax=f1.add_subplot(r,c,j+1)
-        scatterplot=ax.scatter(x_good,y_good,s=24,c=data_good)
-        #start_pos=ax.scatter(fit_guess[1], fit_guess[2], c='k')
-        # Reconstruct the Gaussian
-        # Make an even (x,y) grid spanning the entire range and reconstruct the Gaussian on it.
-        
-        # dx=overlap_maps.dx #fudge the fineness of the grid to make a pretty plot
-
-        overlap_maps=fibre_overlap_map(0.5, 60)
-
-        #x0=np.median(xm)-24*overlap_maps.dx
-        #y0=np.median(ym)-24*overlap_maps.dx
-        
-        #xlin=x0+overlap_maps.dx*np.arange(50)
-        #ylin=y0+overlap_maps.dx*np.arange(50)
-        
-        x0=np.median(probe_properties.x_microns)-24*overlap_maps.dx
-        y0=np.median(probe_properties.y_microns)-24*overlap_maps.dx
-        
-        xlin=x0+overlap_maps.dx*np.arange(50)
-        ylin=y0+overlap_maps.dx*np.arange(50)
-        print np.shape(xlin)
-        
-        # Reconstruct the model.
-        model=np.zeros((len(xlin), len(ylin))) # 2d Gaussian
-        
-        # Reconstruct the Gaussian fit.
-        #print gfit
-        #print gfit.p
-        print gf1
-        
-
-        #print fit_out
-        #print np.shape(xlin), np.shape(fit_out)
-        for ii in xrange(len(xlin)):
-            x_val=xlin[ii]
-            for jj in xrange(len(ylin)):
-                y_val=ylin[jj]
-                model[ii,jj]=gf1.fitfunc(p_out, x_val, y_val)
-                #model[ii,jj]=fit_out[x_val, y_val]
-
-        print np.shape(model)
-        print xlin, ylin, model
-        con=ax.contour(xlin, ylin, np.transpose(model), cmap=py.cm.winter)
-
-        # Get rid of the tick labels.
-        py.setp(ax.get_xticklabels(), visible=False)
-        py.setp(ax.get_yticklabels(), visible=False)
-        
-        #py.title(ifu)
-
-    #pass
-    
-class fibre_overlap_map:
-    """Make an overlap map for a single fibre. This is the same at all lambda slices for that fibre (neglecting
-    DAR)""" 
-
-    def __init__(self, sample_size_arcsec, size_of_grid):
-
-        # The input values
-        self.sample_size_arcsec=sample_size_arcsec
-        # Set the size of the output grid - should probably be calculated somehow.
-        self.size_of_grid=size_of_grid
-
-        # Some unchanging SAMI stuff
-        self.plate_scale=plate_scale # (in arcseconds per mm)
-        self.fib_diam_arcsec=1.6 # (in arcseconds)
-
-        # Work out stuff for the resampling 
-        self.oversample=self.fib_diam_arcsec/self.sample_size_arcsec
-        self.dx=1000*self.fib_diam_arcsec/(self.oversample*self.plate_scale) # in microns
-
-        # Fibre area in pixels
-        self.fib_area_pix=np.pi*(self.oversample/2.0)**2
-
-        # Fibre diameter in pixels
-        self.fib_diam_pix=(1000*self.fib_diam_arcsec)/(self.plate_scale*self.dx)
-
-        # Output grid in microns
-        self.x=(np.arange(self.size_of_grid)-self.size_of_grid/2)*self.dx
-        self.y=(np.arange(self.size_of_grid)-self.size_of_grid/2)*self.dx
-
-    def create_overlap_map(self, fibrex, fibrey):
-
-        # Map fibre positions onto pixel positions in the output grid.
-        self.xfib=(fibrex-self.x[0])/self.dx
-        self.yfib=(fibrey-self.y[0])/self.dx
-        
-        # Create the overlap map from the circ.py code
-        overlap_map=utils.resample_circle(self.size_of_grid, self.size_of_grid, self.xfib, self.yfib, \
-                                         self.oversample/2.0)
-        
-        input_frac_map=overlap_map/self.fib_area_pix # Fraction of input pixel in each output pixel
-        output_frac_map=overlap_map/1.0 # divided by area of ind. sq. (output) pixel.
-
-        return input_frac_map, output_frac_map
->>>>>>> 7f589700
+    